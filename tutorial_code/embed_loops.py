# Copyright 2023 D-Wave
#
# Licensed under the Apache License, Version 2.0 (the "License");
# you may not use this file except in compliance with the License.
# You may obtain a copy of the License at
#
#    http://www.apache.org/licenses/LICENSE-2.0
#
# Unless required by applicable law or agreed to in writing, software
# distributed under the License is distributed on an "AS IS" BASIS,
# WITHOUT WARRANTIES OR CONDITIONS OF ANY KIND, either express or implied.
# See the License for the specific language governing permissions and
# limitations under the License.
#
import os
import dimod
import warnings
import numpy as np

from dwave.system.testing import MockDWaveSampler

from minorminer.utils.parallel_embeddings import (
    find_sublattice_embeddings,
    embeddings_to_array,
)

from minorminer.utils.feasibility import (
    lattice_size_upper_bound,
    lattice_size_lower_bound,
)


def embed_loops(
    sampler: MockDWaveSampler,
    L: int,
    use_cache: bool = True,
    **kwargs,
) -> np.ndarray:
    """Embeds a ring of length L.

    Args:
        sampler (int): DWaveSampler for which to embed
        L (int): lattice length
        use_cache (bool, default=True): When True, embeddings are
            saved to and loaded from a local directory whenever
            possible. If writing to a directory is not possible
            a warning is thrown.

        Returns:
        np.ndarray: An matrix of embeddings
    """
    if not isinstance(L, int):
        raise ValueError(f"'L' must be an integer. Received type {type(L).__name__}.")
    if L <= 0:
        raise ValueError(f"'L' must be a positive integer. Received {L}.")

    if not isinstance(use_cache, bool):
        raise ValueError(
            f"'use_cache' must be a boolean. Received type {type(use_cache).__name__}."
        )

    solver_name = sampler.properties["chip_id"]  # sampler.solver.name
    cache_filename = f"cached_embeddings/{solver_name}_L{L:04d}_embeddings_cached.txt"

    if use_cache and os.path.exists(cache_filename):
        embeddings = np.loadtxt(cache_filename, dtype=int)
        print(f"Loaded {cache_filename}")
        return embeddings

    bqm = dimod.BinaryQuadraticModel(
        vartype="SPIN",
    )
    for spin in range(L):
        bqm.add_quadratic(spin, (spin + 1) % L, -1)
    G = dimod.to_networkx_graph(bqm)
    A = sampler.to_networkx_graph()

    sublattice_size = kwargs.pop('sublattice_size', min(lattice_size_lower_bound(S=G, T=A) + 1,
                                                        lattice_size_upper_bound(T=A)))

    if not isinstance(sublattice_size, int) or sublattice_size <= 0:
        raise ValueError(
            f"'sublattice_size' must be a positive integer. Received {sublattice_size}."
        )

    print(
        "Creating embeddings may take several minutes."
        "\nTo accelerate the process a smaller lattice (L) might be "
        "considered and/or the search restricted to max_num_emb=1."
    )
    max_num_emb = kwargs.pop('max_num_emb', float('Inf'))
    embedder_kwargs = {'timeout': kwargs.pop('timeout', 10)}
    embeddings = embeddings_to_array(
        find_sublattice_embeddings(
            S=G,
            T=A,
            sublattice_size=sublattice_size,
            max_num_emb=max_num_emb,
            embedder_kwargs=embedder_kwargs,
            **kwargs,
        ),
        node_order=sorted(G.nodes()),
        as_ndarray=True,
    )

    if embeddings.size == 0:
        raise ValueError(
            "No feasible embeddings found. "
            "\nModifying the source (lattice) and target "
            "(processor), or find_sublattice_embeddings arguments "
            "such as timeout may resolve the issue."
        )

    if use_cache:
        try:
            os.makedirs("cached_embeddings/", exist_ok=True)
            np.savetxt(cache_filename, embeddings, fmt="%d")
        except:
            warnings.warn("Embedding cache files could not be created")

    return embeddings


def main():
<<<<<<< HEAD
    from time import perf_counter
    L = 2048  # L=2048 anticipate ~ 2.5 seconds on i7
    sampler = MockDWaveSampler(topology_type='pegasus', topology_shape=[16])
    t0 = perf_counter()
    embeddings = embed_loops(
        sampler=sampler, L=L, max_num_emb=1, use_cache=False)
    t1 = perf_counter() - t0
    if embeddings.size >= 1:
        print(f'Loop {L} embedding successfully found in {t1} seconds')
=======

    L = 8  # Length of chain to embed
    sampler = MockDWaveSampler()
    embeddings = embed_loops(sampler=sampler, L=L, sublattice_size=2)
    if embeddings.shape[0] >= 1 and embeddings.shape[1] == L:
        print(f"{L}x{L} embedding successfully found")
>>>>>>> 388dc677
    else:
        print(f'Something is wrong, {L} embedding not found')

if __name__ == "__main__":
    main()<|MERGE_RESOLUTION|>--- conflicted
+++ resolved
@@ -122,7 +122,6 @@
 
 
 def main():
-<<<<<<< HEAD
     from time import perf_counter
     L = 2048  # L=2048 anticipate ~ 2.5 seconds on i7
     sampler = MockDWaveSampler(topology_type='pegasus', topology_shape=[16])
@@ -132,16 +131,9 @@
     t1 = perf_counter() - t0
     if embeddings.size >= 1:
         print(f'Loop {L} embedding successfully found in {t1} seconds')
-=======
+    else:
+        print(f"Something is wrong, {L}x{L} embedding not found")
 
-    L = 8  # Length of chain to embed
-    sampler = MockDWaveSampler()
-    embeddings = embed_loops(sampler=sampler, L=L, sublattice_size=2)
-    if embeddings.shape[0] >= 1 and embeddings.shape[1] == L:
-        print(f"{L}x{L} embedding successfully found")
->>>>>>> 388dc677
-    else:
-        print(f'Something is wrong, {L} embedding not found')
 
 if __name__ == "__main__":
     main()